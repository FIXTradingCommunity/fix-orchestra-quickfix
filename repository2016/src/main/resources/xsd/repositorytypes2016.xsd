--- conflicted
+++ resolved
@@ -199,15 +199,11 @@
 		<xs:attributeGroup ref="fixr:entityAttribGrp"/>
 		<xs:attributeGroup ref="fixr:oidGrp"/>
 		<xs:attribute name="category" type="fixr:CategoryID_t"/>
-<<<<<<< HEAD
-=======
-		<xs:attribute name="abbrName" type="fixr:Abbreviation_t"/>
 		<xs:attribute name="rendering" type="xs:string">
 			<xs:annotation>
 				<xs:documentation>A hint to processes about how to interpret the element. Not validated.</xs:documentation>
 			</xs:annotation>
 		</xs:attribute>
->>>>>>> 4c0cfa48
 	</xs:complexType>
 	<xs:attributeGroup name="containerAttribGrp">
 		<xs:attribute name="latestEP" type="fixr:EP_t"/>
@@ -537,8 +533,6 @@
 	<xs:simpleType name="language_t">
 		<xs:restriction base="xs:language"/>
 	</xs:simpleType>
-<<<<<<< HEAD
-=======
 	<xs:attributeGroup name="messageAttribGrp">
 		<xs:attribute name="msgType" type="fixr:MsgType_t"/>
 		<xs:attribute name="category" type="fixr:CategoryID_t"/>
@@ -550,7 +544,6 @@
 			</xs:annotation>
 		</xs:attribute>
 	</xs:attributeGroup>
->>>>>>> 4c0cfa48
 	<xs:complexType name="messageRefType">
 		<xs:attribute name="name" type="fixr:Name_t" use="required"/>
 		<xs:attribute name="msgType" type="fixr:MsgType_t"/>
@@ -591,6 +584,7 @@
 			<xs:element name="annotation" type="fixr:annotation" minOccurs="0"/>
 		</xs:sequence>
 		<xs:attribute name="msgType" type="fixr:MsgType_t"/>
+		<xs:attribute name="section" type="fixr:SectionID_t"/>
 		<xs:attribute name="category" type="fixr:CategoryID_t"/>
 		<xs:attributeGroup ref="fixr:oidGrp"/>
 		<xs:attributeGroup ref="fixr:entityAttribGrp"/>
